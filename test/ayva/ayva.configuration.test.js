--- conflicted
+++ resolved
@@ -1,11 +1,6 @@
 /* eslint-disable no-unused-expressions */
 import { Blob } from 'buffer';
 import '../setup-chai.js';
-<<<<<<< HEAD
-import sinon from 'sinon';
-import { expect } from 'chai';
-=======
->>>>>>> 02117480
 import Ayva from '../../src/ayva.js';
 import WorkerTimer from '../../src/util/worker-timer.js';
 import OSR_CONFIG from '../../src/util/osr-config.js';
